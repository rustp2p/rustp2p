use std::io;
use std::io::IoSlice;
use std::net::SocketAddr;
use std::ops::Deref;
use std::sync::Arc;

use anyhow::{anyhow, Context};
use bytes::BytesMut;
use crossbeam_queue::ArrayQueue;
use dashmap::DashMap;
use parking_lot::{Mutex, RwLock};
use tokio::net::UdpSocket;
use tokio::sync::mpsc::Sender;

use crate::pipe::config::UdpPipeConfig;
use crate::pipe::{DEFAULT_ADDRESS_V4, DEFAULT_ADDRESS_V6};
use crate::route::{Index, RouteKey};
use crate::socket::{bind_udp, LocalInterface};

#[derive(Debug, PartialEq, Eq, Clone, Copy, Default)]
pub enum Model {
    High,
    #[default]
    Low,
}
impl Model {
    pub fn is_low(&self) -> bool {
        self == &Model::Low
    }
    pub fn is_high(&self) -> bool {
        self == &Model::High
    }
}

#[derive(Copy, Clone, Ord, PartialOrd, Eq, PartialEq, Hash, Debug)]
pub enum UDPIndex {
    MainV4(usize),
    MainV6(usize),
    SubV4(usize),
}

impl UDPIndex {
    pub(crate) fn index(&self) -> usize {
        match self {
            UDPIndex::MainV4(i) => *i,
            UDPIndex::MainV6(i) => *i,
            UDPIndex::SubV4(i) => *i,
        }
    }
}

/// initialize udp pipe by config
pub(crate) fn udp_pipe(config: UdpPipeConfig) -> anyhow::Result<UdpPipe> {
    config.check()?;
    let mut udp_ports = config.udp_ports;
    udp_ports.resize(config.main_pipeline_num, 0);
    let mut main_udp_v4: Vec<Arc<UdpSocket>> = Vec::with_capacity(config.main_pipeline_num);
    let mut main_udp_v6: Vec<Arc<UdpSocket>> = Vec::with_capacity(config.main_pipeline_num);
    // 因为在mac上v4和v6的对绑定网卡的处理不同，所以这里分开监听，并且分开监听更容易处理发送目标为v4的情况，因为双协议栈下发送v4目标需要转换成v6
    for port in &udp_ports {
        loop {
            let mut addr_v4 = DEFAULT_ADDRESS_V4;
            addr_v4.set_port(*port);
            let socket_v4 = bind_udp(addr_v4, config.default_interface.as_ref())?;
            let udp_v4: std::net::UdpSocket = socket_v4.into();
            if config.use_v6 {
                let mut addr_v6 = DEFAULT_ADDRESS_V6;
                let socket_v6 = if *port == 0 {
                    let port = udp_v4.local_addr()?.port();
                    addr_v6.set_port(port);
                    match bind_udp(addr_v6, config.default_interface.as_ref()) {
                        Ok(socket_v6) => socket_v6,
                        Err(_) => continue,
                    }
                } else {
                    addr_v6.set_port(*port);
                    bind_udp(addr_v6, config.default_interface.as_ref())?
                };
                let udp_v6: std::net::UdpSocket = socket_v6.into();
                main_udp_v6.push(Arc::new(UdpSocket::from_std(udp_v6)?))
            }
            main_udp_v4.push(Arc::new(UdpSocket::from_std(udp_v4)?));
            break;
        }
    }
    let (pipe_line_sender, pipe_line_receiver) = tokio::sync::mpsc::unbounded_channel();
    let socket_layer = Arc::new(SocketLayer {
        main_udp_v4,
        main_udp_v6,
        sub_udp: RwLock::new(Vec::with_capacity(config.sub_pipeline_num)),
        sub_close_notify: Default::default(),
        pipe_line_sender,
        sub_udp_num: config.sub_pipeline_num,
        default_interface: config.default_interface,
        sender_map: Default::default(),
    });
    let udp_pipe = UdpPipe {
        pipe_line_receiver,
        socket_layer,
        queue: config.queue,
    };
    udp_pipe.init()?;
    udp_pipe.socket_layer.switch_model(config.model)?;
    Ok(udp_pipe)
}

pub struct SocketLayer {
    main_udp_v4: Vec<Arc<UdpSocket>>,
    main_udp_v6: Vec<Arc<UdpSocket>>,
    sub_udp: RwLock<Vec<Arc<UdpSocket>>>,
    sub_close_notify: Mutex<Option<tokio::sync::broadcast::Sender<()>>>,
    pipe_line_sender: tokio::sync::mpsc::UnboundedSender<UdpPipeLine>,
    sub_udp_num: usize,
    default_interface: Option<LocalInterface>,
    sender_map: DashMap<Index, Sender<(BytesMut, SocketAddr)>>,
}

impl SocketLayer {
    pub(crate) fn try_sub_send_to_addr_v4(&self, buf: &[u8], addr: SocketAddr) {
        for (i, udp) in self.sub_udp.read().iter().enumerate() {
            if let Err(e) = udp.try_send_to(buf, addr) {
                log::info!("try_sub_send_to_addr_v4: {e:?},{i},{addr}")
            }
        }
    }
    pub(crate) fn try_main_send_to_addr(&self, buf: &[u8], addr: &[SocketAddr]) {
        let len = self.main_pipeline_len();
        for (i, addr) in addr.iter().enumerate() {
            match self.get(*addr, i % len) {
                Ok(writer) => {
                    if let Err(e) = writer.try_send(buf) {
                        log::info!("try_main_send_to_addr: {e:?},{i},{addr}")
                    }
                }
                Err(e) => {
                    log::info!("try_main_send_to_addr: {e:?},{i},{addr}")
                }
            }
        }
    }
    pub(crate) fn generate_route_key_from_addr(
        &self,
        index: usize,
        addr: SocketAddr,
    ) -> crate::error::Result<RouteKey> {
        let route_key = if addr.is_ipv4() {
            let len = self.main_udp_v4.len();
            if index >= len {
                return Err(crate::error::Error::IndexOutOfBounds { len, index });
            }
            RouteKey::new(Index::Udp(UDPIndex::MainV4(index)), addr)
        } else {
            let len = self.main_udp_v6.len();
            if len == 0 {
                return Err(crate::error::Error::NotSupportIPV6);
            }
            if index >= len {
                return Err(crate::error::Error::IndexOutOfBounds { len, index });
            }
            RouteKey::new(Index::Udp(UDPIndex::MainV6(index)), addr)
        };
        Ok(route_key)
    }
    pub(crate) fn switch_low(&self) {
        let mut guard = self.sub_udp.write();
        if guard.is_empty() {
            return;
        }
        guard.clear();
        if let Some(sub_close_notify) = self.sub_close_notify.lock().take() {
            let _ = sub_close_notify.send(());
        }
    }
    pub(crate) fn switch_high(&self) -> anyhow::Result<()> {
        let mut guard = self.sub_udp.write();
        if !guard.is_empty() {
            return Ok(());
        }
        let mut sub_close_notify_guard = self.sub_close_notify.lock();
        if let Some(sender) = sub_close_notify_guard.take() {
            let _ = sender.send(());
        }
        let (sub_close_notify_sender, _sub_close_notify_receiver) =
            tokio::sync::broadcast::channel(2);
        let mut sub_udp_list = Vec::with_capacity(self.sub_udp_num);
        for _ in 0..self.sub_udp_num {
            let udp = bind_udp(DEFAULT_ADDRESS_V4, self.default_interface.as_ref())?;
            let udp: std::net::UdpSocket = udp.into();
            sub_udp_list.push(Arc::new(UdpSocket::from_std(udp)?));
        }
        for (index, udp) in sub_udp_list.iter().enumerate() {
            let udp = udp.clone();
            let udp_pipe_line = UdpPipeLine::sub_new(
                UDPIndex::SubV4(index),
                udp,
                sub_close_notify_sender.subscribe(),
            );
            self.pipe_line_sender.send(udp_pipe_line)?;
        }
        sub_close_notify_guard.replace(sub_close_notify_sender);
        *guard = sub_udp_list;
        Ok(())
    }

    /// Acquire the underlying `UDP` socket by the index
    #[inline]
    fn get_sub_udp(&self, index: usize) -> crate::error::Result<Arc<UdpSocket>> {
        let guard = self.sub_udp.read();
        let len = guard.len();
        if len <= index {
            Err(crate::error::Error::IndexOutOfBounds { len, index })
        } else {
            Ok(guard[index].clone())
        }
    }
    #[inline]
    fn get_udp(&self, udp_index: UDPIndex) -> crate::error::Result<Arc<UdpSocket>> {
        Ok(match udp_index {
            UDPIndex::MainV4(index) => self
                .main_udp_v4
                .get(index)
                .ok_or(crate::error::Error::IndexOutOfBounds {
                    len: self.v4_pipeline_len(),
                    index,
                })?
                .clone(),
            UDPIndex::MainV6(index) => self
                .main_udp_v6
                .get(index)
                .ok_or(crate::error::Error::IndexOutOfBounds {
                    len: self.v6_pipeline_len(),
                    index,
                })?
                .clone(),
            UDPIndex::SubV4(index) => self.get_sub_udp(index)?,
        })
    }

    #[inline]
    fn get_udp_from_route(&self, route_key: &RouteKey) -> crate::error::Result<Arc<UdpSocket>> {
        Ok(match route_key.index() {
            Index::Udp(index) => self.get_udp(index)?,
            _ => return Err(crate::error::Error::InvalidProtocol),
        })
    }

    #[inline]
    async fn send_to_addr_via_index(
        &self,
        buf: &[u8],
        addr: SocketAddr,
        index: usize,
    ) -> crate::error::Result<()> {
        let key = self.generate_route_key_from_addr(index, addr)?;
        self.send_to(buf, &key).await
    }
    async fn send_buf_to_addr_via_index(
        &self,
        buf: BytesMut,
        addr: SocketAddr,
        index: usize,
    ) -> crate::error::Result<()> {
        let key = self.generate_route_key_from_addr(index, addr)?;
        self.send_buf_to(buf, &key).await
    }
    #[inline]
    fn try_send_to_addr_via_index(
        &self,
        buf: &[u8],
        addr: SocketAddr,
        index: usize,
    ) -> crate::error::Result<()> {
        let key = self.generate_route_key_from_addr(index, addr)?;
        self.try_send_to(buf, &key)
    }
}

impl SocketLayer {
    pub fn model(&self) -> Model {
        if self.sub_udp.read().is_empty() {
            Model::Low
        } else {
            Model::High
        }
    }

    #[inline]
    pub fn main_pipeline_len(&self) -> usize {
        self.v4_pipeline_len()
    }
    #[inline]
    pub fn v4_pipeline_len(&self) -> usize {
        self.main_udp_v4.len()
    }
    #[inline]
    pub fn v6_pipeline_len(&self) -> usize {
        self.main_udp_v6.len()
    }

    pub fn switch_model(&self, model: Model) -> anyhow::Result<()> {
        match model {
            Model::High => self.switch_high(),
            Model::Low => {
                self.switch_low();
                Ok(())
            }
        }
    }
    /// Acquire the local ports `UDP` sockets bind on
    pub fn local_ports(&self) -> anyhow::Result<Vec<u16>> {
        let mut ports = Vec::with_capacity(self.v4_pipeline_len());
        for udp in &self.main_udp_v4 {
            ports.push(udp.local_addr()?.port());
        }
        Ok(ports)
    }
    pub async fn send_buf_to(
        &self,
        buf: BytesMut,
        route_key: &RouteKey,
    ) -> crate::error::Result<()> {
        let sender = if let Some(sender) = self.sender_map.get(&route_key.index()) {
            sender.value().clone()
        } else {
            return Err(crate::error::Error::RouteNotFound("".into()));
        };
        if let Err(_e) = sender.send((buf, route_key.addr())).await {
            Err(io::Error::from(io::ErrorKind::WriteZero))?
        } else {
            Ok(())
        }
    }
    /// Writing `buf` to the target denoted by `route_key`
    pub async fn send_to(&self, buf: &[u8], route_key: &RouteKey) -> crate::error::Result<()> {
        let len = self
            .get_udp_from_route(route_key)?
            .send_to(buf, route_key.addr())
            .await?;
        if len == 0 {
            return Err(crate::error::Error::Io(std::io::Error::from(
                std::io::ErrorKind::WriteZero,
            )));
        }
        Ok(())
    }
    pub async fn send_multiple_to(
        &self,
        bufs: &[IoSlice<'_>],
        route_key: &RouteKey,
    ) -> crate::error::Result<()> {
        let udp = self.get_udp_from_route(route_key)?;
        for buf in bufs {
            let len = udp.send_to(buf, route_key.addr()).await?;
            if len == 0 {
                return Err(crate::error::Error::Io(std::io::Error::from(
                    std::io::ErrorKind::WriteZero,
                )));
            }
        }

        Ok(())
    }
    /// Try to write `buf` to the target denoted by `route_key`
    pub fn try_send_to(&self, buf: &[u8], route_key: &RouteKey) -> crate::error::Result<()> {
        let len = self
            .get_udp_from_route(route_key)?
            .try_send_to(buf, route_key.addr())?;
        if len == 0 {
            return Err(crate::error::Error::Io(std::io::Error::from(
                std::io::ErrorKind::WriteZero,
            )));
        }
        Ok(())
    }
    /// Writing `buf` to the target denoted by SocketAddr
    pub async fn send_to_addr<A: Into<SocketAddr>>(
        &self,
        buf: &[u8],
        addr: A,
    ) -> crate::error::Result<()> {
        self.send_to_addr_via_index(buf, addr.into(), 0).await
    }
    pub async fn send_buf_to_addr<A: Into<SocketAddr>>(
        &self,
        buf: BytesMut,
        addr: A,
    ) -> crate::error::Result<()> {
        self.send_buf_to_addr_via_index(buf, addr.into(), 0).await
    }
    /// Try to write `buf` to the target denoted by SocketAddr
    pub fn try_send_to_addr<A: Into<SocketAddr>>(
        &self,
        buf: &[u8],
        addr: A,
    ) -> crate::error::Result<()> {
        self.try_send_to_addr_via_index(buf, addr.into(), 0)
    }
    /// Acquire the PipeWriter by the index
    pub fn get(&self, addr: SocketAddr, index: usize) -> anyhow::Result<UdpPipeWriterIndex<'_>> {
        if index >= self.main_udp_v4.len() && index >= self.main_udp_v6.len() {
            return Err(anyhow!(
                "neither in the bound of both the udp_v4 set nor the udp_v6 set"
            ));
        }
        Ok(UdpPipeWriterIndex {
            shadow: self,
            addr,
            index,
        })
    }

    /// Send bytes to the target denoted by SocketAddr with every main underlying socket
    pub async fn detect_pub_addrs<A: Into<SocketAddr>>(
        &self,
        buf: &[u8],
        addr: A,
    ) -> anyhow::Result<()> {
        let addr: SocketAddr = addr.into();
        for index in 0..self.main_pipeline_len() {
            self.send_to_addr_via_index(buf, addr, index).await?;
        }
        Ok(())
    }
}

pub struct UdpPipe {
    pipe_line_receiver: tokio::sync::mpsc::UnboundedReceiver<UdpPipeLine>,
    socket_layer: Arc<SocketLayer>,
    queue: Option<Arc<ArrayQueue<BytesMut>>>,
}
impl UdpPipe {
    pub(crate) fn init(&self) -> anyhow::Result<()> {
        for (index, udp) in self.socket_layer.main_udp_v4.iter().enumerate() {
            let udp = udp.clone();
            let udp_pipe_line = UdpPipeLine::main_new(
                UDPIndex::MainV4(index),
                udp,
                self.socket_layer.pipe_line_sender.clone(),
            );
            self.socket_layer.pipe_line_sender.send(udp_pipe_line)?;
        }
        for (index, udp) in self.socket_layer.main_udp_v6.iter().enumerate() {
            let udp = udp.clone();
            let udp_pipe_line = UdpPipeLine::main_new(
                UDPIndex::MainV6(index),
                udp,
                self.socket_layer.pipe_line_sender.clone(),
            );
            self.socket_layer.pipe_line_sender.send(udp_pipe_line)?;
        }
        Ok(())
    }
}
impl UdpPipe {
    /// Construct a `UDP` pipe with the specified configuration
    pub fn new(config: UdpPipeConfig) -> anyhow::Result<UdpPipe> {
        udp_pipe(config)
    }
    /// Accept `UDP` pipelines from this kind pipe
    pub async fn accept(&mut self) -> anyhow::Result<UdpPipeLine> {
        let mut line = self
            .pipe_line_receiver
            .recv()
            .await
            .context("UdpPipe close")?;
        line.active = true;
        let (s, mut r) = tokio::sync::mpsc::channel(32);
        self.socket_layer.sender_map.insert(line.index, s.clone());

        line.sender.replace(s);
        let udp = line.udp.clone().unwrap();
        let queue = self.queue.clone();
        tokio::spawn(async move {
            #[cfg(target_os = "linux")]
            let mut vec_buf = Vec::with_capacity(16);
            #[cfg(target_os = "linux")]
            let vec: Vec<(&[u8], &SocketAddr)> = Vec::with_capacity(16);

            #[cfg(target_os = "linux")]
            use std::os::fd::AsRawFd;

            while let Some((buf, addr)) = r.recv().await {
                #[cfg(target_os = "linux")]
                if let Ok((buf_, addr_)) = r.try_recv() {
                    vec_buf.push((buf, addr));
                    vec_buf.push((buf_, addr_));
                    while let Ok(buf) = r.try_recv() {
                        vec_buf.push(buf);
                        if vec_buf.len() == 16 {
                            break;
                        }
                    }
                    let vec = unsafe { &mut *(vec.as_ptr() as *mut Vec<(&[u8], &SocketAddr)>) };
                    for (buf, addr) in &vec_buf {
                        vec.push((buf.as_ref(), addr));
                    }
<<<<<<< HEAD
                    let rs = sendmmsg(udp.as_raw_fd(), &vec);
=======
                    let rs = sendmmsg(udp.as_raw_fd(), vec);
>>>>>>> b1d2a72b
                    vec.clear();
                    if let Some(queue) = queue.as_ref() {
                        while let Some((buf, _)) = vec_buf.pop() {
                            let _ = queue.push(buf);
                        }
                    } else {
                        vec_buf.clear()
                    }
                    if let Err(e) = rs {
                        log::error!("{e:?}");
                    }
                } else {
                    let rs = udp.send_to(&buf, addr).await;
                    if let Some(queue) = queue.as_ref() {
                        let _ = queue.push(buf);
                    }
                    if let Err(e) = rs {
                        log::debug!("{addr:?},{e:?}")
                    }
                }
                #[cfg(windows)]
                {
                    let rs = udp.send_to(&buf, addr).await;
                    if let Some(queue) = queue.as_ref() {
                        let _ = queue.push(buf);
                    }
                    if let Err(e) = rs {
                        log::debug!("{addr:?},{e:?}")
                    }
                }
            }
        });
        Ok(line)
    }
    /// The number of pipelines established by main `UDP` sockets(IPv4)
    #[inline]
    pub fn main_pipeline_len(&self) -> usize {
        self.socket_layer.main_pipeline_len()
    }
    /// The number of pipelines established by main `UDP` sockets(IPv4)
    #[inline]
    pub fn v4_pipeline_len(&self) -> usize {
        self.socket_layer.v4_pipeline_len()
    }
    /// The number of pipelines established by main `UDP` sockets(IPv6)
    #[inline]
    pub fn v6_pipeline_len(&self) -> usize {
        self.socket_layer.v6_pipeline_len()
    }
    /// Acquire a shared reference for writing to the pipe
    pub fn writer_ref(&self) -> UdpPipeWriterRef<'_> {
        UdpPipeWriterRef {
            socket_layer: &self.socket_layer,
        }
    }
}
#[cfg(target_os = "linux")]
fn sendmmsg(fd: std::os::fd::RawFd, buf: &[(&[u8], &SocketAddr)]) -> io::Result<()> {
    const MAX_MESSAGES: usize = 16;
    assert!(buf.len() < MAX_MESSAGES);
    let mut iov: [libc::iovec; MAX_MESSAGES] = unsafe { std::mem::zeroed() };
    let mut msgs: [libc::mmsghdr; MAX_MESSAGES] = unsafe { std::mem::zeroed() };
    for (i, (buf, addr)) in buf.iter().enumerate() {
        iov[i].iov_base = buf.as_ptr() as *mut libc::c_void;
        iov[i].iov_len = buf.len();
        msgs[i].msg_hdr.msg_iov = &mut iov[i];
        msgs[i].msg_hdr.msg_iovlen = 1;
        let mut storage = socket_addr_to_sockaddr(addr);

        msgs[i].msg_hdr.msg_name = &mut storage as *const _ as *mut libc::c_void;
        msgs[i].msg_hdr.msg_namelen =
            std::mem::size_of::<libc::sockaddr_storage>() as libc::socklen_t;
    }
    unsafe {
        let res = libc::sendmmsg(fd, msgs.as_mut_ptr(), buf.len() as _, 0);
        if res == -1 {
            return Err(io::Error::last_os_error());
        }
        Ok(())
    }
}
#[cfg(target_os = "linux")]
fn socket_addr_to_sockaddr(addr: &SocketAddr) -> libc::sockaddr_storage {
    let mut storage: libc::sockaddr_storage = unsafe { std::mem::zeroed() }; // 初始化为 0

    match addr {
        SocketAddr::V4(v4_addr) => {
            let sin = libc::sockaddr_in {
                sin_family: libc::AF_INET as u16, // 地址族 IPv4
                sin_port: v4_addr.port().to_be(), // 端口号，网络字节序
                sin_addr: libc::in_addr {
                    s_addr: u32::from_ne_bytes(v4_addr.ip().octets()), // IP 地址
                },
                sin_zero: [0; 8], // 保留字段，置 0
            };

            // 将 sockaddr_in 转换为 sockaddr_storage
            unsafe {
                let sin_ptr = &sin as *const libc::sockaddr_in as *const libc::sockaddr;
                let storage_ptr =
                    &mut storage as *mut libc::sockaddr_storage as *mut libc::sockaddr;
                std::ptr::copy_nonoverlapping(sin_ptr, storage_ptr, 1);
            }
        }
        SocketAddr::V6(v6_addr) => {
            let sin6 = libc::sockaddr_in6 {
                sin6_family: libc::AF_INET6 as u16, // 地址族 IPv6
                sin6_port: v6_addr.port().to_be(),  // 端口号，网络字节序
                sin6_flowinfo: v6_addr.flowinfo(),  // 流信息
                sin6_addr: libc::in6_addr {
                    s6_addr: v6_addr.ip().octets(), // IPv6 地址
                },
                sin6_scope_id: v6_addr.scope_id(), // 作用域 ID
            };

            // 将 sockaddr_in6 转换为 sockaddr_storage
            unsafe {
                let sin6_ptr = &sin6 as *const libc::sockaddr_in6 as *const libc::sockaddr;
                let storage_ptr =
                    &mut storage as *mut libc::sockaddr_storage as *mut libc::sockaddr;
                std::ptr::copy_nonoverlapping(sin6_ptr, storage_ptr, 1);
            }
        }
    }

    storage
}

#[derive(Clone)]
pub struct UdpPipeWriter {
    socket_layer: Arc<SocketLayer>,
}

impl Deref for UdpPipeWriter {
    type Target = SocketLayer;

    fn deref(&self) -> &Self::Target {
        &self.socket_layer
    }
}

pub struct UdpPipeWriterIndex<'a> {
    shadow: &'a SocketLayer,
    addr: SocketAddr,
    index: usize,
}

impl<'a> UdpPipeWriterIndex<'a> {
    pub async fn send(&self, buf: &[u8]) -> crate::error::Result<()> {
        self.shadow
            .send_to_addr_via_index(buf, self.addr, self.index)
            .await
    }
    pub fn try_send(&self, buf: &[u8]) -> crate::error::Result<()> {
        self.shadow
            .try_send_to_addr_via_index(buf, self.addr, self.index)
    }
}

#[derive(Clone, Copy)]
pub struct UdpPipeWriterRef<'a> {
    socket_layer: &'a Arc<SocketLayer>,
}

impl<'a> UdpPipeWriterRef<'a> {
    pub fn to_owned(&self) -> UdpPipeWriter {
        UdpPipeWriter {
            socket_layer: self.socket_layer.clone(),
        }
    }
}

impl<'a> Deref for UdpPipeWriterRef<'a> {
    type Target = Arc<SocketLayer>;

    fn deref(&self) -> &Self::Target {
        self.socket_layer
    }
}

pub struct UdpPipeLine {
    active: bool,
    index: Index,
    udp: Option<Arc<UdpSocket>>,
    close_notify: Option<tokio::sync::broadcast::Receiver<()>>,
    re_sender: Option<tokio::sync::mpsc::UnboundedSender<UdpPipeLine>>,
    sender: Option<Sender<(BytesMut, SocketAddr)>>,
}
impl Drop for UdpPipeLine {
    fn drop(&mut self) {
        if self.udp.is_none() || !self.active {
            return;
        }
        if let Some(re_sender) = &self.re_sender {
            let _ = re_sender.send(UdpPipeLine {
                active: false,
                index: self.index,
                udp: self.udp.take(),
                close_notify: self.close_notify.take(),
                re_sender: self.re_sender.clone(),
                sender: None,
            });
        }
    }
}

impl UdpPipeLine {
    pub(crate) fn sub_new(
        index: UDPIndex,
        udp: Arc<UdpSocket>,
        close_notify: tokio::sync::broadcast::Receiver<()>,
    ) -> Self {
        Self {
            active: false,
            index: Index::Udp(index),
            udp: Some(udp),
            close_notify: Some(close_notify),
            re_sender: None,
            sender: None,
        }
    }
    pub(crate) fn main_new(
        index: UDPIndex,
        udp: Arc<UdpSocket>,
        re_sender: tokio::sync::mpsc::UnboundedSender<UdpPipeLine>,
    ) -> Self {
        Self {
            active: false,
            index: Index::Udp(index),
            udp: Some(udp),
            close_notify: None,
            re_sender: Some(re_sender),
            sender: None,
        }
    }
    pub(crate) fn done(&mut self) {
        let _ = self.udp.take();
        let _ = self.close_notify.take();
    }
}
impl UdpPipeLine {
    /// Writing `buf` to the target denoted by SocketAddr via this pipeline
    pub async fn send_to_addr<A: Into<SocketAddr>>(
        &self,
        buf: &[u8],
        addr: A,
    ) -> anyhow::Result<()> {
        if let Some(udp) = &self.udp {
            udp.send_to(buf, addr.into()).await?;
            Ok(())
        } else {
            Err(anyhow!("closed"))
        }
    }
    /// Try to write `buf` to the target denoted by SocketAddr via this pipeline
    pub fn try_send_to_addr<A: Into<SocketAddr>>(&self, buf: &[u8], addr: A) -> anyhow::Result<()> {
        if let Some(udp) = &self.udp {
            udp.try_send_to(buf, addr.into())?;
            Ok(())
        } else {
            Err(anyhow!("closed"))
        }
    }
    /// Writing `buf` to the target denoted by `route_key` via this pipeline
    pub async fn send_to(&self, buf: &[u8], route_key: &RouteKey) -> crate::error::Result<()> {
        if self.index != route_key.index() {
            Err(crate::error::Error::RouteNotFound("mismatch".into()))?
        }
        if let Some(udp) = &self.udp {
            let len = udp.send_to(buf, route_key.addr()).await?;
            if len == 0 {
                return Err(crate::error::Error::Io(std::io::Error::from(
                    std::io::ErrorKind::WriteZero,
                )));
            }
            Ok(())
        } else {
            Err(crate::error::Error::RouteNotFound("miss".into()))
        }
    }
    pub async fn send_buf_to(
        &self,
        buf: BytesMut,
        route_key: &RouteKey,
    ) -> crate::error::Result<()> {
        if let Some(s) = &self.sender {
            if let Err(_e) = s.send((buf, route_key.addr())).await {
                return Err(crate::error::Error::Io(std::io::Error::from(
                    io::ErrorKind::WriteZero,
                )));
            }
            Ok(())
        } else {
            Err(crate::error::Error::RouteNotFound("miss".into()))
        }
    }
    pub async fn readable(&self) -> crate::error::Result<()> {
        if let Some(udp) = &self.udp {
            udp.readable().await?;
            Ok(())
        } else {
            Err(crate::error::Error::RouteNotFound("miss".into()))
        }
    }
    /// Receving buf from this PipeLine
    /// `usize` in the `Ok` branch indicates how many bytes are received
    /// `RouteKey` in the `Ok` branch denotes the source where these bytes are received from
    pub async fn recv_from(
        &mut self,
        buf: &mut [u8],
    ) -> Option<std::io::Result<(usize, RouteKey)>> {
        let udp = if let Some(udp) = &self.udp {
            udp
        } else {
            return None;
        };
        loop {
            if let Some(close_notify) = &mut self.close_notify {
                tokio::select! {
                    _=close_notify.recv()=>{
                         self.done();
                         return None
                    }
                    result=udp.recv_from(buf)=>{
                         let (len, addr) = match result {
                            Ok(rs) => rs,
                            Err(e) => {
                                if should_ignore_error(&e) {
                                    continue;
                                }
                                return Some(Err(e))
                            }
                         };
                         return Some(Ok((len, RouteKey::new(self.index, addr))))
                    }
                }
            } else {
                let (len, addr) = match udp.recv_from(buf).await {
                    Ok(rs) => rs,
                    Err(e) => {
                        if should_ignore_error(&e) {
                            continue;
                        }
                        return Some(Err(e));
                    }
                };
                return Some(Ok((len, RouteKey::new(self.index, addr))));
            }
        }
    }
}
fn should_ignore_error(e: &std::io::Error) -> bool {
    #[cfg(windows)]
    {
        // 检查错误码是否为 WSAECONNRESET
        if let Some(os_error) = e.raw_os_error() {
            return os_error == windows_sys::Win32::Networking::WinSock::WSAECONNRESET;
        }
    }
    _ = e;
    false
}

#[cfg(test)]
mod tests {
    use std::time::Duration;

    use crate::pipe::udp_pipe::{Model, UdpPipeLine};

    #[tokio::test]
    pub async fn create_udp_pipe() {
        let config = crate::pipe::config::UdpPipeConfig::default()
            .set_main_pipeline_num(2)
            .set_sub_pipeline_num(10)
            .set_model(Model::Low)
            .set_use_v6(false);
        let mut udp_pipe = crate::pipe::udp_pipe::udp_pipe(config).unwrap();
        let mut count = 0;
        let mut join = Vec::new();
        while let Ok(rs) = tokio::time::timeout(Duration::from_secs(1), udp_pipe.accept()).await {
            join.push(tokio::spawn(pipe_line_recv(rs.unwrap())));
            count += 1;
        }
        assert_eq!(count, 2)
    }
    #[tokio::test]
    pub async fn create_sub_udp_pipe() {
        let config = crate::pipe::config::UdpPipeConfig::default()
            .set_main_pipeline_num(2)
            .set_sub_pipeline_num(10)
            .set_use_v6(false)
            .set_model(Model::High);
        let mut udp_pipe = crate::pipe::udp_pipe::udp_pipe(config).unwrap();
        let mut count = 0;
        let mut join = Vec::new();
        while let Ok(rs) = tokio::time::timeout(Duration::from_secs(1), udp_pipe.accept()).await {
            join.push(tokio::spawn(pipe_line_recv(rs.unwrap())));
            count += 1;
        }
        udp_pipe.writer_ref().switch_low();

        let mut close_pipe_line_count = 0;
        for x in join {
            let rs = tokio::time::timeout(Duration::from_secs(1), x).await;
            match rs {
                Ok(rs) => {
                    if rs.unwrap() {
                        // pipe_line_recv task done
                        close_pipe_line_count += 1;
                    }
                }
                Err(_e) => {
                    _ = _e;
                }
            }
        }
        assert_eq!(count, 12);
        assert_eq!(close_pipe_line_count, 10);
    }
    async fn pipe_line_recv(mut udp_pipe_line: UdpPipeLine) -> bool {
        let mut buf = [0; 1400];
        udp_pipe_line.recv_from(&mut buf).await.is_none()
    }
}<|MERGE_RESOLUTION|>--- conflicted
+++ resolved
@@ -494,11 +494,7 @@
                     for (buf, addr) in &vec_buf {
                         vec.push((buf.as_ref(), addr));
                     }
-<<<<<<< HEAD
-                    let rs = sendmmsg(udp.as_raw_fd(), &vec);
-=======
                     let rs = sendmmsg(udp.as_raw_fd(), vec);
->>>>>>> b1d2a72b
                     vec.clear();
                     if let Some(queue) = queue.as_ref() {
                         while let Some((buf, _)) = vec_buf.pop() {
