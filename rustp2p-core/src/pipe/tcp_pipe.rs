--- conflicted
+++ resolved
@@ -219,11 +219,7 @@
         let queue = self.queue.clone();
         tokio::spawn(async move {
             let mut vec_buf = Vec::with_capacity(16);
-<<<<<<< HEAD
             let mut vec: Vec<IoSlice> = Vec::with_capacity(16);
-=======
-            let vec: Vec<IoSlice> = Vec::with_capacity(16);
->>>>>>> b1d2a72b
             while let Some(v) = r.recv().await {
                 if let Ok(buf) = r.try_recv() {
                     vec_buf.push(v);
@@ -234,31 +230,22 @@
                             break;
                         }
                     }
-<<<<<<< HEAD
-
-					// Safe
-					// Guarantees that vec_buf is not otherwise borrowed during this time
-					// so the inner &[u8] cannot be invalid
-					// the saved &[u8] will be clean from `vec` when exiting this block
-					let rs = {
-						for x in &vec_buf {
-							let u8_slice = unsafe{std::slice::from_raw_parts(x.as_ptr(), x.len())};
-							vec.push(IoSlice::new(u8_slice));
-						}
-						let rs = decoder.encode_multiple(&mut writer, &vec).await;
-						vec.clear();
-						rs
-					};
-
-=======
-                    let vec = unsafe { &mut *(vec.as_ptr() as *mut Vec<IoSlice>) };
-
-                    for x in &vec_buf {
-                        vec.push(IoSlice::new(x));
-                    }
-                    let rs = decoder.encode_multiple(&mut writer, vec).await;
-                    vec.clear();
->>>>>>> b1d2a72b
+
+                    // Safety
+                    // Guarantees that vec_buf is not otherwise borrowed during this time
+                    // so the inner &[u8] cannot be invalid
+                    // the saved &[u8] will be clean from `vec` when exiting this block
+                    let rs = {
+                        for x in &vec_buf {
+                            let u8_slice =
+                                unsafe { std::slice::from_raw_parts(x.as_ptr(), x.len()) };
+                            vec.push(IoSlice::new(u8_slice));
+                        }
+                        let rs = decoder.encode_multiple(&mut writer, &vec).await;
+                        vec.clear();
+                        rs
+                    };
+
                     if let Some(queue) = queue.as_ref() {
                         while let Some(buf) = vec_buf.pop() {
                             let _ = queue.push(buf);
