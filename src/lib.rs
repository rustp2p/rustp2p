pub mod protocol;

pub mod cipher;
pub mod config;
pub mod extend;
mod reliable;
pub mod tunnel;
#[cfg(feature = "use-kcp")]
pub use reliable::*;

use crate::config::DataInterceptor;
use crate::protocol::protocol_type::ProtocolType;
use crate::tunnel::{RecvMetadata, RecvResult};
use async_trait::async_trait;
use cipher::Algorithm;
use config::{TcpTunnelConfig, TunnelManagerConfig, UdpTunnelConfig};
use flume::{Receiver, Sender};
use protocol::node_id::{GroupCode, NodeID};
use rust_p2p_core::route::RouteKey;
use std::io;
use std::ops::Deref;
use std::sync::Arc;
use tokio::task::JoinHandle;
use tunnel::{PeerNodeAddress, RecvUserData, Tunnel, TunnelHubSender, TunnelManager};

pub struct EndPoint {
    #[cfg(feature = "use-kcp")]
    kcp_stream_manager: KcpStreamManager,
    input: Receiver<(RecvUserData, RecvMetadata)>,
    output: TunnelHubSender,
    _handle: OwnedJoinHandle,
}

impl EndPoint {
    pub async fn recv_from(&self) -> io::Result<(RecvUserData, RecvMetadata)> {
        self.input
            .recv_async()
            .await
            .map_err(|_| io::Error::new(io::ErrorKind::UnexpectedEof, "shutdown"))
    }

    pub async fn send_to<D: Into<NodeID>>(&self, buf: &[u8], dest: D) -> io::Result<()> {
        self.output.send_to(buf, dest).await
    }
    pub fn try_send_to<D: Into<NodeID>>(&self, buf: &[u8], dest: D) -> io::Result<()> {
        self.output.try_send_to(buf, dest)
    }
    pub async fn send_to_route<D: Into<NodeID>>(
        &self,
        buf: &[u8],
        dest: D,
        route_key: &RouteKey,
    ) -> io::Result<()> {
        let mut send_packet = self.output.allocate_send_packet();
        send_packet.set_payload(buf);
        self.output
            .send_packet_to_route(send_packet, &dest.into(), Some(route_key))
            .await
    }
    pub async fn try_send_to_route<D: Into<NodeID>>(
        &self,
        buf: &[u8],
        dest: D,
        route_key: &RouteKey,
    ) -> io::Result<()> {
        let mut send_packet = self.output.allocate_send_packet();
        send_packet.set_payload(buf);
        self.output
            .try_send_packet_to_route(send_packet, &dest.into(), Some(route_key))
    }

    pub async fn broadcast(&self, buf: &[u8]) -> io::Result<()> {
        let mut send_packet = self.output.allocate_send_packet();
        send_packet.set_payload(buf);
        self.output.broadcast_packet(send_packet).await
    }
}

impl Deref for EndPoint {
    type Target = TunnelHubSender;

    fn deref(&self) -> &Self::Target {
        &self.output
    }
}
struct OwnedJoinHandle {
    handle: JoinHandle<()>,
}
impl Drop for OwnedJoinHandle {
    fn drop(&mut self) {
        self.handle.abort();
    }
}

pub struct Builder {
    udp_port: Option<u16>,
    tcp_port: Option<u16>,
    peers: Option<Vec<PeerNodeAddress>>,
    group_code: Option<GroupCode>,
    encryption: Option<Algorithm>,
    node_id: Option<NodeID>,
    interceptor: Option<Interceptor>,
}
impl Builder {
    pub fn new() -> Self {
        Self {
            udp_port: None,
            tcp_port: None,
            peers: None,
            group_code: None,
            encryption: None,
            node_id: None,
            interceptor: None,
        }
    }
    pub fn udp_port(mut self, port: u16) -> Self {
        self.udp_port = Some(port);
        self
    }
    pub fn tcp_port(mut self, port: u16) -> Self {
        self.tcp_port = Some(port);
        self
    }
    pub fn peers(mut self, peers: Vec<PeerNodeAddress>) -> Self {
        self.peers = Some(peers);
        self
    }
    pub fn group_code(mut self, group_code: GroupCode) -> Self {
        self.group_code = Some(group_code);
        self
    }
    pub fn encryption(mut self, encryption: Algorithm) -> Self {
        self.encryption = Some(encryption);
        self
    }
    pub fn node_id(mut self, node_id: NodeID) -> Self {
        self.node_id = Some(node_id);
        self
    }
    pub fn interceptor<I: DataInterceptor + 'static>(mut self, interceptor: I) -> Self {
        self.interceptor = Some(Interceptor {
            inner: Arc::new(interceptor),
        });
        self
    }
    pub async fn build(self) -> io::Result<EndPoint> {
        let mut config = TunnelManagerConfig::empty()
            .set_udp_tunnel_config(
                UdpTunnelConfig::default().set_simple_udp_port(self.udp_port.unwrap_or_default()),
            )
            .set_tcp_tunnel_config(
                TcpTunnelConfig::default().set_tcp_port(self.tcp_port.unwrap_or(0)),
            )
            .set_node_id(self.node_id.ok_or(io::Error::new(
                io::ErrorKind::InvalidInput,
                "node_id is required",
            ))?);
        if let Some(group_code) = self.group_code {
            config = config.set_group_code(group_code);
        }
        if let Some(peers) = self.peers {
            config = config.set_direct_addrs(peers);
        }
        #[cfg(any(feature = "aes-gcm", feature = "chacha20-poly1305"))]
        if let Some(encryption) = self.encryption {
            config = config.set_encryption(encryption);
        }

        let tunnel_manager = TunnelManager::new(config).await?;

        EndPoint::with_interceptor_impl(tunnel_manager, self.interceptor).await
    }
}
impl EndPoint {
    pub async fn new(config: TunnelManagerConfig) -> io::Result<Self> {
        let tunnel_manager = TunnelManager::new(config).await?;
        EndPoint::with_interceptor_impl(tunnel_manager, None).await
    }
    pub async fn with_interceptor<T: DataInterceptor + 'static>(
        config: TunnelManagerConfig,
        interceptor: T,
    ) -> io::Result<Self> {
        let tunnel_manager = TunnelManager::new(config).await?;
        let interceptor = Some(Interceptor {
            inner: Arc::new(interceptor),
        });
        EndPoint::with_interceptor_impl(tunnel_manager, interceptor).await
    }
    async fn with_interceptor_impl(
        mut tunnel_manager: TunnelManager,
        interceptor: Option<Interceptor>,
    ) -> io::Result<Self> {
        let (sender, receiver) = flume::unbounded();
<<<<<<< HEAD
        let writer = tunnel_manager.tunnel_send_hub();
=======
        let writer = Arc::new(tunnel_manager.tunnel_send_hub());
        #[cfg(feature = "use-kcp")]
>>>>>>> f031a4fa
        let (kcp_stream_manager, kcp_data_input) = create_kcp_stream_manager(writer.clone()).await;

        let handle = tokio::spawn(async move {
            while let Ok(tunnel_rx) = tunnel_manager.dispatch().await {
                tokio::spawn(handle(
                    tunnel_rx,
                    sender.clone(),
                    #[cfg(feature = "use-kcp")]
                    kcp_data_input.clone(),
                    interceptor.clone(),
                ));
            }
        });
        let _handle = OwnedJoinHandle { handle };
        Ok(EndPoint {
            #[cfg(feature = "use-kcp")]
            kcp_stream_manager,
            output: writer,
            input: receiver,
            _handle,
        })
    }
}

impl Default for Builder {
    fn default() -> Self {
        Self::new()
    }
}

async fn handle(
    mut tunnel_rx: Tunnel,
    sender: Sender<(RecvUserData, RecvMetadata)>,
    #[cfg(feature = "use-kcp")] kcp_data_input: KcpDataInput,
    interceptor: Option<Interceptor>,
) {
    let mut list = Vec::with_capacity(16);
    let interceptor = interceptor.as_ref();
    loop {
        let rs = match tunnel_rx
            .preprocess_batch_recv(interceptor, &mut list)
            .await
        {
            Ok(rs) => rs,
            Err(e) => {
                log::debug!(
                    "recv_from {e:?},{:?} {:?}",
                    tunnel_rx.protocol(),
                    tunnel_rx.remote_addr()
                );
                return;
            }
        };
        if let Err(e) = rs {
            log::debug!("recv_data_handle {e:?}");
            continue;
        };
        for (data, meta_data) in list.drain(..) {
            if meta_data.protocol() == ProtocolType::KcpData.into() {
                #[cfg(feature = "use-kcp")]
                kcp_data_input
                    .input(data.payload(), meta_data.src_id())
                    .await;
            } else if sender.send_async((data, meta_data)).await.is_err() {
                break;
            }
        }
    }
}
#[derive(Clone)]
pub(crate) struct Interceptor {
    inner: Arc<dyn DataInterceptor>,
}
#[async_trait]
impl DataInterceptor for Interceptor {
    async fn pre_handle(&self, data: &mut RecvResult) -> bool {
        self.inner.pre_handle(data).await
    }
}<|MERGE_RESOLUTION|>--- conflicted
+++ resolved
@@ -21,7 +21,7 @@
 use std::ops::Deref;
 use std::sync::Arc;
 use tokio::task::JoinHandle;
-use tunnel::{PeerNodeAddress, RecvUserData, Tunnel, TunnelHubSender, TunnelManager};
+use tunnel::{PeerNodeAddress, RecvUserData, Tunnel, TunnelManager, TunnelHubSender};
 
 pub struct EndPoint {
     #[cfg(feature = "use-kcp")]
@@ -191,12 +191,8 @@
         interceptor: Option<Interceptor>,
     ) -> io::Result<Self> {
         let (sender, receiver) = flume::unbounded();
-<<<<<<< HEAD
-        let writer = tunnel_manager.tunnel_send_hub();
-=======
         let writer = Arc::new(tunnel_manager.tunnel_send_hub());
         #[cfg(feature = "use-kcp")]
->>>>>>> f031a4fa
         let (kcp_stream_manager, kcp_data_input) = create_kcp_stream_manager(writer.clone()).await;
 
         let handle = tokio::spawn(async move {
